--- conflicted
+++ resolved
@@ -5,13 +5,8 @@
     <modelVersion>4.0.0</modelVersion>
     <groupId>de.xypron.linopt</groupId>
     <artifactId>linopt</artifactId>
-<<<<<<< HEAD
-    <version>1.0.0-SNAPSHOT</version>
-    <name>Linear Optimization</name>
-=======
     <version>1.1-SNAPSHOT</version>
     <name>Linear Optimization Wrapper for Java</name>
->>>>>>> 9e73a5a4
     <description>
         Wrapper for linear optimization solver
     </description>
@@ -67,9 +62,9 @@
             <plugin>
                 <groupId>org.codehaus.mojo</groupId>
                 <artifactId>exec-maven-plugin</artifactId>
-                <version>1.1</version>
-                <configuration>
-                    <mainClass>de.xypron.linopt.exampels.CutSimple</mainClass>
+                <version>1.2.1</version>
+                <configuration>
+                    <mainClass>de.xypron.linopt.examples.CutSimple</mainClass>
                 </configuration>
             </plugin>
             <plugin>
@@ -85,7 +80,7 @@
             <plugin>
                 <groupId>org.apache.maven.plugins</groupId>
                 <artifactId>maven-jar-plugin</artifactId>
-                <version>2.3.1</version>
+                <version>2.3.2</version>
                 <configuration>
                     <archive>
                         <manifest>
@@ -103,7 +98,7 @@
                 <inherited>true</inherited>
                 <groupId>org.apache.maven.plugins</groupId>
                 <artifactId>maven-javadoc-plugin</artifactId>
-                <version>2.7</version>
+                <version>2.8</version>
                 <executions>
                     <execution>
                         <id>attach-javadocs</id>
@@ -126,18 +121,57 @@
                     </execution>
                 </executions>
             </plugin>
+            <plugin>
+                <groupId>org.apache.maven.plugins</groupId>
+                <artifactId>maven-site-plugin</artifactId>
+                <!-- for Maven 2
+                <version>2.2</version>
+                -->
+                <!-- for Maven 3 -->
+                <version>3.0</version>
+            </plugin>
+            <plugin>
+                <groupId>org.apache.maven.plugins</groupId>
+                <artifactId>maven-project-info-reports-plugin</artifactId>
+                <!-- for Maven 3 -->
+                <version>2.4</version>
+            </plugin>
         </plugins>
     </build>
     <packaging>jar</packaging>
     <reporting>
         <plugins>
             <plugin>
+                <groupId>org.apache.maven.plugins</groupId>
+                <artifactId>maven-javadoc-plugin</artifactId>
+                <version>2.8</version>
+                <configuration>
+                    <docfilessubdirs>true</docfilessubdirs>
+                    <bottom>&lt;p&gt;This documentation is part of project &lt;a target="_top" href="${project.url}"&gt;${project.name}&lt;/a&gt;.&lt;/p&gt;&lt;table BORDER="1" WIDTH="100%" CELLPADDING="3" CELLSPACING="0" SUMMARY=""&gt;&lt;tr&gt;&lt;td&gt;Group-ID&lt;/td&gt;&lt;td&gt;${project.groupId}&lt;/td&gt;&lt;/tr&gt;&lt;tr&gt;&lt;td&gt;Artifact-ID&lt;/td&gt;&lt;td&gt;${project.artifactId}&lt;/td&gt;&lt;/tr&gt;&lt;tr&gt;&lt;td&gt;Version&lt;/td&gt;&lt;td&gt;${project.version}&lt;/td&gt;&lt;/tr&gt;&lt;/table&gt;</bottom>
+                </configuration>
+            </plugin>            
+            <plugin>
+                <groupId>org.apache.maven.plugins</groupId>
+                <artifactId>maven-checkstyle-plugin</artifactId>
+                <version>2.7</version>
+                <!--
+                <configuration>
+                    <configLocation>http://www.xypron.de/svn/checkstyle/xypron.xml</configLocation>
+                </configuration>
+                -->
+            </plugin>
+            <plugin>
+                <groupId>org.codehaus.mojo</groupId>
+                <artifactId>clirr-maven-plugin</artifactId>
+                <version>2.3</version>
+            </plugin>
+            <plugin>
                 <!--
                 mvn jxr:jxr
                 generate cross reference -->
                 <groupId>org.apache.maven.plugins</groupId>
                 <artifactId>maven-jxr-plugin</artifactId>
-                <version>2.2</version>
+                <version>2.3</version>
             </plugin>
             <plugin>
                 <!--
@@ -149,9 +183,47 @@
                 -->
                 <groupId>org.apache.maven.plugins</groupId>
                 <artifactId>maven-pmd-plugin</artifactId>
-                <version>2.3</version>
+                <version>2.5</version>
                 <configuration>
                     <targetJdk>1.6</targetJdk>
+                </configuration>
+            </plugin>
+            <plugin>
+                <groupId>org.codehaus.mojo</groupId>
+                <artifactId>jdepend-maven-plugin</artifactId>
+                <version>2.0-beta-2</version>
+            </plugin>
+            <plugin>
+                <groupId>org.codehaus.mojo</groupId>
+                <artifactId>taglist-maven-plugin</artifactId>
+                <version>2.4</version>
+                <configuration>
+                    <tagListOptions>
+                        <tagClasses>
+                            <tagClass>
+                                <displayName>Todo Tags</displayName>
+                                <tags>
+                                    <tag>
+                                        <matchString>TODO</matchString>
+                                        <matchType>ignoreCase</matchType>
+                                    </tag>
+                                    <tag>
+                                        <matchString>@todo</matchString>
+                                        <matchType>exact</matchType>
+                                    </tag>
+                                </tags>
+                            </tagClass>
+                            <tagClass>
+                                <displayName>Fix Tags</displayName>
+                                <tags>
+                                    <tag>
+                                        <matchString>FIXME</matchString>
+                                        <matchType>exact</matchType>
+                                    </tag>
+                                </tags>
+                            </tagClass>
+                        </tagClasses>
+                    </tagListOptions>
                 </configuration>
             </plugin>
         </plugins>
@@ -160,7 +232,7 @@
         <dependency>
             <groupId>org.gnu.glpk</groupId>
             <artifactId>glpk-java</artifactId>
-            <version>1.0.16</version>
+            <version>1.0.18</version>
         </dependency>
         <dependency>
             <groupId>junit</groupId>
