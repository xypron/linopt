--- conflicted
+++ resolved
@@ -1,9 +1,3 @@
-package de.xypron.linopt.examples;
-
-import de.xypron.linopt.Solver;
-import de.xypron.linopt.Problem;
-import de.xypron.linopt.SolverGlpk;
-
 /*
  *  Copyright (C) 2010 Heinrich Schuchardt
  *
@@ -25,8 +19,6 @@
  * For solving usual size problems column generation should be used.
  * @author Heinrich Schuchardt
  */
-<<<<<<< HEAD
-=======
 package de.xypron.linopt.examples;
 
 import de.xypron.linopt.Solver;
@@ -37,16 +29,20 @@
  * A small cutting stock problem is solved.
  * @author Heinrich Schuchardt
  */
->>>>>>> 9e73a5a4
 public class CutSimple {
 
+    static final String COLUMN_USE = "u";
+    static final String COLUMN_CUT = "x";
+    static final String OBJECTIVE = "waste";
+    static final String PROBLEM = "CuttingStock";
+    static final String ROW_DEMAND = "demand";
+    static final String ROW_STOCK = "stock";
+
+    private CutSimple() {
+        
+    }
+    
     public static void main(String[] args) {
-        final String COLUMN_USE = "u";
-        final String COLUMN_CUT = "x";
-        final String OBJECTIVE = "waste";
-        final String PROBLEM = "CuttingStock";
-        final String ROW_DEMAND = "demand";
-        final String ROW_STOCK = "stock";
 
         Solver s = new SolverGlpk();
         Problem p;
@@ -99,32 +95,30 @@
         }
 
         // solve
-        s.solve(p);
-
-        // output solution
-        System.out.println("Production plan");
-        for (int i = 0; i < stock.length; i++) {
-            boolean flag = false;
-            for (int j = 0; j < product.length; j++) {
-                double v = p.column(COLUMN_CUT, i, j).getValue();
-                if (v > 0) {
-                    if (flag) {
-                        System.out.print(" + ");
-                    } else {
-                        System.out.print(stock[i] + " >= ");
+        if (!s.solve(p)) {
+            System.out.println("No solution found.");
+        } else {
+            // output solution
+            System.out.println("Production plan");
+            for (int i = 0; i < stock.length; i++) {
+                boolean flag = false;
+                for (int j = 0; j < product.length; j++) {
+                    double v = p.column(COLUMN_CUT, i, j).getValue();
+                    if (v > 0) {
+                        if (flag) {
+                            System.out.print(" + ");
+                        } else {
+                            System.out.print(stock[i] + " >= ");
+                        }
+                        System.out.print(v + " * " + product[j]);
+                        flag = true;
                     }
-                    System.out.print(v + " * " + product[j]);
-                    flag = true;
+                }
+                if (flag) {
+                    System.out.println();
                 }
             }
-<<<<<<< HEAD
-            if (flag) {
-                System.out.println();
-            }
-=======
             System.out.println("Waste = " + p.objective().getValue());
->>>>>>> 9e73a5a4
         }
-        System.out.println("Waste = " + p.getObjective().getValue());
     }
 }